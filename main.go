--- conflicted
+++ resolved
@@ -56,13 +56,10 @@
 	defaultGHTokenEnvironmentVariable = "GH_TOKEN"
 	// defaultPRNumberEnvironmentVariable is the default environment variable that indicates the PR number
 	defaultPRNumberEnvironmentVariable = "PR_NUMBER"
-<<<<<<< HEAD
-
 	// default environment variables used by OCI Registry
 	defaultOciDNS      = "OCI_DNS"
 	defaultOciUser     = "OCI_USER"
 	defaultOciPassword = "OCI_PASS"
-=======
 	// defaultSkipEnvironmentVariable is the default environment variable that indicates whether to skip execution
 	defaultSkipEnvironmentVariable = "SKIP"
 	// softErrorsEnvironmentVariable is the default environment variable that indicates if soft error mode is enabled
@@ -85,7 +82,6 @@
 	defaultPrimeURLEnvironmentVariable      = "PRIME_URL"
 	// New Chart Options for Autobump
 	defaultNewChartVariable = "NEW_CHART"
->>>>>>> ab7e4610
 )
 
 var (
@@ -121,14 +117,12 @@
 	PullRequest = ""
 	// GithubToken represents the Github Auth token
 	GithubToken string
-<<<<<<< HEAD
 	// OciDNS represents the DNS of the OCI Registry
 	OciDNS string
 	// OciUser represents the user of the OCI Registry
 	OciUser string
 	// OciPassword represents the password of the OCI Registry
 	OciPassword string
-=======
 	// Skip indicates whether to skip execution
 	Skip = false
 	// SoftErrorMode indicates if certain non-fatal errors will be turned into warnings
@@ -155,7 +149,6 @@
 	PrimeURL string
 	// NewChart boolean option for creating a net-new chart with auto-bump
 	NewChart bool
->>>>>>> ab7e4610
 )
 
 func init() {
@@ -193,16 +186,12 @@
 	app.Name = "charts-build-scripts"
 	app.Version = fmt.Sprintf("%s (%s)", Version, GitCommit)
 	app.Usage = "Build scripts used to maintain patches on Helm charts forked from other repositories"
-<<<<<<< HEAD
 	debugFlag := cli.BoolFlag{
 		Name:        "debug,d",
 		Usage:       "Debug mode",
 		Required:    false,
 		Destination: &DebugMode,
 	}
-=======
-	// Flags
->>>>>>> ab7e4610
 	configFlag := cli.StringFlag{
 		Name:        "config",
 		Usage:       "A configuration file with additional options for allowing this branch to interact with other branches",
@@ -288,7 +277,6 @@
 		Destination: &ChartVersion,
 		EnvVar:      defaultChartVersionEnvironmentVariable,
 	}
-<<<<<<< HEAD
 	ociDNS := cli.StringFlag{
 		Name: "oci-dns",
 		Usage: `Usage:
@@ -316,7 +304,6 @@
 		Destination: &OciPassword,
 		EnvVar:      defaultOciPassword,
 	}
-=======
 	branchFlag := cli.StringFlag{
 		Name: "branch,b",
 		Usage: `Usage:
@@ -455,7 +442,6 @@
 	}
 
 	// Commands
->>>>>>> ab7e4610
 	app.Commands = []cli.Command{
 		{
 			Name:   "list",
@@ -1239,23 +1225,21 @@
 	if err := bump.BumpChart(ctx, OverrideVersion, MultiRC, NewChart); err != nil {
 		logger.Fatal(ctx, fmt.Errorf("failed to bump: %w", err).Error())
 	}
-<<<<<<< HEAD
-	fmt.Println("index.yaml files are the same at git repository and charts.rancher.io")
 }
 
 func updateOCIRegistry(c *cli.Context) {
+	ctx := context.Background()
 
 	if OciDNS == "" || OciUser == "" || OciPassword == "" {
 		fmt.Printf("OCI_DNS, OCI_USER, OCI_PASS environment variables must be set to run update-oci-registry\n")
 		os.Exit(1)
 	}
 
-	rootFs := filesystem.GetFilesystem(getRepoRoot())
-	if err := auto.UpdateOCI(rootFs, OciDNS, OciUser, OciPassword, DebugMode); err != nil {
+	getRepoRoot()
+	rootFs := filesystem.GetFilesystem(RepoRoot)
+	if err := auto.UpdateOCI(ctx, rootFs, OciDNS, OciUser, OciPassword, DebugMode); err != nil {
 		fmt.Printf("failed to update oci registry: %v \n", err)
 		os.Exit(1)
 	}
 
-=======
->>>>>>> ab7e4610
 }