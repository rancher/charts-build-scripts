package options

import (
	"context"
	"log/slog"
	"os"
	"sort"
	"strings"

	"github.com/Masterminds/semver"
	"golang.org/x/exp/slices"

	"github.com/go-git/go-billy/v5"
	"github.com/rancher/charts-build-scripts/pkg/filesystem"
	"github.com/rancher/charts-build-scripts/pkg/logger"
	"gopkg.in/yaml.v2"
)

// ValidateOptions specify an upstream GitHub repository you would like to validate against
type ValidateOptions struct {
	// UpstreamOptions points to the configuration that contains the branch you want to compare against
	UpstreamOptions UpstreamOptions `yaml:",inline"`
	// Branch represents the branch of the GithubConfiguration that you want to compare against
	Branch string `yaml:"branch"`
}

// ReleaseOptions represent the values provided in the release.yaml to avoid validation failing on seeing a to-be-released chart.
// This is only used if ValidateOptions are provided in the configuration.yaml
type ReleaseOptions map[string][]string

// Contains checks if a chartName and chartVersion is tracked by the ReleaseOptions
func (r ReleaseOptions) Contains(chartName string, chartVersion string) bool {
	versions, ok := r[chartName]
	if !ok {
		return false
	}
	for _, v := range versions {
		if v == chartVersion {
			return true
		}
	}
	return false
}

// Append adds a chartName and chartVersion to the ReleaseOptions and returns it
func (r ReleaseOptions) Append(chartName string, chartVersion string) ReleaseOptions {
	versions, ok := r[chartName]
	if !ok {
		versions = []string{}
	}

	if slices.Index(versions, chartVersion) != -1 {
		// value is present, do not include it
		return r
	}

	versions = append(versions, chartVersion)

	r[chartName] = versions

	return r
}

// Merge merges two ReleaseOptions and returns the merged copy
func (r ReleaseOptions) Merge(new ReleaseOptions) ReleaseOptions {
	for chartName, versions := range new {
		for _, version := range versions {
			r = r.Append(chartName, version)
		}
	}
	return r
}

// LoadReleaseOptionsFromFile unmarshalls the struct found at the file to YAML and reads it into memory
func LoadReleaseOptionsFromFile(ctx context.Context, fs billy.Filesystem, path string) (ReleaseOptions, error) {
	var releaseOptions ReleaseOptions
	exists, err := filesystem.PathExists(ctx, fs, path)
	if err != nil {
		return releaseOptions, err
	}
	if !exists {
		// If release.yaml does not exist, return an empty ReleaseOptions
		return releaseOptions, nil
	}
	releaseOptionsBytes, err := os.ReadFile(filesystem.GetAbsPath(fs, path))
	if err != nil {
		return releaseOptions, err
	}

	return releaseOptions, yaml.Unmarshal(releaseOptionsBytes, &releaseOptions)
}

// SortBySemver sorts the version strings in release options according to semver constraints
<<<<<<< HEAD
func (r ReleaseOptions) SortBySemver() {
	for chartName, versions := range r {
		slices.SortFunc(versions, CompareVersions)
		r[chartName] = versions
	}
}

// CompareVersions compares two semantic versions and determines ascending ordering
func CompareVersions(a string, b string) int {
	v1, err := version.NewVersion(a)
	if err != nil {
		return 0
	}

	v2, err := version.NewVersion(b)
	if err != nil {
		return 0
	}

	if v1.LessThan(v2) {
		return -1
	} else if v1.GreaterThan(v2) {
		return 1
	}
	return 0
=======
func (r ReleaseOptions) SortBySemver(ctx context.Context) {
	for _, versions := range r {
		if len(versions) <= 1 {
			continue
		}
		sort.Slice(versions, func(i, j int) bool {
			// If the version is not a valid semver, we can't compare it
			// so we return false to keep the original order
			vi, err := semver.NewVersion(versions[i])
			if err != nil {
				logger.Log(ctx, slog.LevelError, "error parsing version", logger.Err(err))
				return false
			}
			vj, err := semver.NewVersion(versions[j])
			if err != nil {
				logger.Log(ctx, slog.LevelError, "error parsing version", logger.Err(err))
				return false
			}

			// if versions are equal, compare metadata (probably dealing with RC versions)
			if vi.Equal(vj) {
				if vi.Metadata() == "" && vj.Metadata() == "" {
					return false
				}
				viMetadata, _ := strings.CutPrefix(vi.Metadata(), "up")
				mi, err := semver.NewVersion(viMetadata)
				if err != nil {
					logger.Log(ctx, slog.LevelError, "error parsing version", logger.Err(err))
					return false
				}

				vjMetadata, _ := strings.CutPrefix(vj.Metadata(), "up")
				mj, err := semver.NewVersion(vjMetadata)
				if err != nil {
					logger.Log(ctx, slog.LevelError, "error parsing version", logger.Err(err))
					return false
				}

				return mi.LessThan(mj)
			}

			return vi.LessThan(vj)
		})
	}
>>>>>>> ab7e4610
}

// WriteToFile marshals the struct to yaml and writes it into the path specified
func (r ReleaseOptions) WriteToFile(ctx context.Context, fs billy.Filesystem, path string) error {
	r.SortBySemver(ctx)

	releaseOptionsBytes, err := yaml.Marshal(r)
	if err != nil {
		return err
	}
	exists, err := filesystem.PathExists(ctx, fs, path)
	if err != nil {
		return err
	}
	var file billy.File
	if !exists {
		file, err = filesystem.CreateFileAndDirs(fs, path)
	} else {
		file, err = fs.OpenFile(path, os.O_RDWR|os.O_CREATE|os.O_TRUNC, os.ModePerm)
	}
	if err != nil {
		return err
	}
	defer file.Close()
	_, err = file.Write(releaseOptionsBytes)
	return err
}<|MERGE_RESOLUTION|>--- conflicted
+++ resolved
@@ -91,33 +91,6 @@
 }
 
 // SortBySemver sorts the version strings in release options according to semver constraints
-<<<<<<< HEAD
-func (r ReleaseOptions) SortBySemver() {
-	for chartName, versions := range r {
-		slices.SortFunc(versions, CompareVersions)
-		r[chartName] = versions
-	}
-}
-
-// CompareVersions compares two semantic versions and determines ascending ordering
-func CompareVersions(a string, b string) int {
-	v1, err := version.NewVersion(a)
-	if err != nil {
-		return 0
-	}
-
-	v2, err := version.NewVersion(b)
-	if err != nil {
-		return 0
-	}
-
-	if v1.LessThan(v2) {
-		return -1
-	} else if v1.GreaterThan(v2) {
-		return 1
-	}
-	return 0
-=======
 func (r ReleaseOptions) SortBySemver(ctx context.Context) {
 	for _, versions := range r {
 		if len(versions) <= 1 {
@@ -162,7 +135,6 @@
 			return vi.LessThan(vj)
 		})
 	}
->>>>>>> ab7e4610
 }
 
 // WriteToFile marshals the struct to yaml and writes it into the path specified
